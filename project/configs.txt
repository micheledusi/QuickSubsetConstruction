--- conflicted
+++ resolved
@@ -16,18 +16,6 @@
 // Change       = No
 //
 start session
-<<<<<<< HEAD
-    #test = 10
-    #rseed = 1
-    structure = 2
-
-    #alpha = 10
-    #size = 500
-    %transitions = 0.2
-    %epsilon = 0.1
-    maxdist = 100
-    safezonedist = 0, 20, 40, 60, 80, 99
-=======
     #test = 1
     #rseed = 42
     structure = 5
@@ -36,14 +24,12 @@
     #size = 3, 4, 5, 6, 7, 8, 9, 10
     %transitions = -1
     %epsilon = 0
->>>>>>> ff0993be
 
     ?pstats = 1
     ?lstats = 1
     ?porig = 0
     ?psolu = 0
 end session
-<<<<<<< HEAD
 
 // Structure    = random automata 
 // Change       = increasing size
@@ -65,5 +51,3 @@
     ?porig = 0
     ?psolu = 0
 end session
-=======
->>>>>>> ff0993be
